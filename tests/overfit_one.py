# tests/overfit_one.py
import torch, pandas as pd, tqdm
from data.ds_byu import BYUMotorDataset, simple_collate, LABEL_CSV
from models.net_byu import BYUNet

device = "cuda" if torch.cuda.is_available() else "cpu"

# ── 1. tiny dataset : 한 tomogram  → 4 patch ───────────────
tid = pd.read_csv(LABEL_CSV)["tomo_id"].iloc[0]
ds  = BYUMotorDataset([tid], mode="train", split="train")
dl  = torch.utils.data.DataLoader(ds, batch_size=1, collate_fn=simple_collate)

# ── 2. model + optim ───────────────────────────────────────
net = BYUNet({"backbone": "resnet34", "pos_weight": 128.}).to(device)
opt = torch.optim.Adam(net.parameters(), 1e-3)

# ── 3. loop 50 steps ───────────────────────────────────────
pbar = tqdm.trange(50)
for step in pbar:
    batch = next(iter(dl))
    batch = {k: v.to(device) if torch.is_tensor(v) else v for k,v in batch.items()}

    opt.zero_grad()
    out = net(batch)
    out["loss"].backward()
    opt.step()

    pbar.set_description(f"step {step:02d}  loss {out['loss'].item():.4f}")

# ── 4. loss 와 예측 좌표 확인 ──────────────────────────────────
net.eval()
batch = next(iter(dl))
batch = {k: v.to(device) if torch.is_tensor(v) else v for k,v in batch.items()}
with torch.no_grad():
    out = net(batch)
loss_val = out["loss"].item()

# 첫 번째 패치 (양성) 기준으로 좌표 계산
prob = torch.sigmoid(out["logits"][0,0])
pred_idx = prob.view(-1).argmax().item()
D, H, W = prob.shape
pred_coord = torch.tensor([
    pred_idx // (H * W),
    (pred_idx % (H * W)) // W,
    pred_idx % W,
<<<<<<< HEAD
], dtype=torch.float32, device=prob.device)
=======
], dtype=torch.float32)
>>>>>>> 65bfa833

gt_mask = batch["label"][0,0]
gt_center = torch.nonzero(gt_mask > 0.5, as_tuple=False).float().mean(0)

dist_vox = torch.norm(pred_coord - gt_center).item()
dist_A   = dist_vox * 10.0

print(f"final loss {loss_val:.4f}, dist {dist_A:.1f} Å")
if (loss_val <= 0.1) and (dist_A <= 1000.0):
    print("✓ overfit success")
else:
    print("✗ overfit failed")<|MERGE_RESOLUTION|>--- conflicted
+++ resolved
@@ -43,11 +43,7 @@
     pred_idx // (H * W),
     (pred_idx % (H * W)) // W,
     pred_idx % W,
-<<<<<<< HEAD
-], dtype=torch.float32, device=prob.device)
-=======
 ], dtype=torch.float32)
->>>>>>> 65bfa833
 
 gt_mask = batch["label"][0,0]
 gt_center = torch.nonzero(gt_mask > 0.5, as_tuple=False).float().mean(0)
